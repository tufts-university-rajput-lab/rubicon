import shlex
import socket
import subprocess
from fireworks.core.firework import FireTaskBase
from fireworks.utilities.fw_serializers import FWSerializable
from pymatgen.io.nwchemio import NwInput

from custodian.custodian import Custodian
from custodian.nwchem.handlers import NwchemErrorHandler
from custodian.nwchem.jobs import NwchemJob

__author__ = 'Anubhav Jain'
__copyright__ = 'Copyright 2013, The Materials Project'
__version__ = '0.1'
__maintainer__ = 'Anubhav Jain'
__email__ = 'ajain@lbl.gov'
__date__ = 'Jun 07, 2013'



class NWChemTask(FireTaskBase, FWSerializable):
    """
    Write NWChem task and run NWChem
    """

    _fw_name = "NWChem Task"

    def run_task(self, fw_spec):
        nwi = NwInput.from_dict(fw_spec)
        nwi.write_file('nwchem.nw')

        # TODO: replace with a custodian
<<<<<<< HEAD
        if 'nid' in socket.gethostname():  # hopper compute nodes
            # TODO: can base ncores on FW_submit.script
            nwc_exe = shlex.split('aprun -n 24 nwchem nwchem.nw')
            print 'running on HOPPER'
        elif 'c' in socket.gethostname():  # mendel compute nodes
            # TODO: can base ncores on FW_submit.script
            nwc_exe = shlex.split('mpirun -n 16 nwchem nwchem.nw')

        subprocess.call(nwc_exe)
=======
        # nwc_exe = shlex.split('aprun -n 24 nwchem nwchem.nw')
        # subprocess.call(nwc_exe)

        job = NwchemJob(nwchem_cmd=shlex.split('aprun -n 24 nwchem nwchem.nw > nwchem.out'), input_file='nwchem.nw')
        handler = NwchemErrorHandler(output_filename='nwchem.out')
        c = Custodian(handlers=[handler], jobs=[job])
        c.run()
        
>>>>>>> f2b60613
<|MERGE_RESOLUTION|>--- conflicted
+++ resolved
@@ -30,23 +30,19 @@
         nwi.write_file('nwchem.nw')
 
         # TODO: replace with a custodian
-<<<<<<< HEAD
+
         if 'nid' in socket.gethostname():  # hopper compute nodes
             # TODO: can base ncores on FW_submit.script
-            nwc_exe = shlex.split('aprun -n 24 nwchem nwchem.nw')
+            nwc_exe = shlex.split('aprun -n 24 nwchem')
             print 'running on HOPPER'
         elif 'c' in socket.gethostname():  # mendel compute nodes
             # TODO: can base ncores on FW_submit.script
-            nwc_exe = shlex.split('mpirun -n 16 nwchem nwchem.nw')
+            nwc_exe = shlex.split('mpirun -n 16 nwchem')
 
-        subprocess.call(nwc_exe)
-=======
         # nwc_exe = shlex.split('aprun -n 24 nwchem nwchem.nw')
         # subprocess.call(nwc_exe)
 
-        job = NwchemJob(nwchem_cmd=shlex.split('aprun -n 24 nwchem nwchem.nw > nwchem.out'), input_file='nwchem.nw')
-        handler = NwchemErrorHandler(output_filename='nwchem.out')
+        job = NwchemJob(nwchem_cmd=nwc_exe)
+        handler = NwchemErrorHandler()
         c = Custodian(handlers=[handler], jobs=[job])
-        c.run()
-        
->>>>>>> f2b60613
+        c.run()