import shlex
import subprocess
from fireworks.core.firework import FireTaskBase
from fireworks.utilities.fw_serializers import FWSerializable
from pymatgen.io.nwchemio import NwInput

from custodian.custodian import Custodian
from custodian.nwchem.handlers import NwchemErrorHandler
from custodian.nwchem.jobs import NwchemJob

__author__ = 'Anubhav Jain'
__copyright__ = 'Copyright 2013, The Materials Project'
__version__ = '0.1'
__maintainer__ = 'Anubhav Jain'
__email__ = 'ajain@lbl.gov'
__date__ = 'Jun 07, 2013'



class NWChemTask(FireTaskBase, FWSerializable):
    """
    Write NWChem task and run NWChem
    """

    _fw_name = "NWChem Task"

    def run_task(self, fw_spec):
        nwi = NwInput.from_dict(fw_spec)
        nwi.write_file('nwchem.nw')

        # TODO: replace with a custodian
<<<<<<< HEAD
        nwc_exe = shlex.split('aprun -n 24 nwchem nwchem.nw')
        subprocess.call(nwc_exe)
=======

        if 'nid' in socket.gethostname():  # hopper compute nodes
            # TODO: can base ncores on FW_submit.script
            nwc_exe = shlex.split('aprun -n 24 nwchem')
            print 'running on HOPPER'
        elif 'c' in socket.gethostname():  # mendel compute nodes
            # TODO: can base ncores on FW_submit.script
            nwc_exe = shlex.split('mpirun -n 16 nwchem')

        # nwc_exe = shlex.split('aprun -n 24 nwchem nwchem.nw')
        # subprocess.call(nwc_exe)

        job = NwchemJob(nwchem_cmd=nwc_exe)
        handler = NwchemErrorHandler()
        c = Custodian(handlers=[handler], jobs=[job])
        c.run()
>>>>>>> 17c63e13
<|MERGE_RESOLUTION|>--- conflicted
+++ resolved
@@ -26,13 +26,7 @@
 
     def run_task(self, fw_spec):
         nwi = NwInput.from_dict(fw_spec)
-        nwi.write_file('nwchem.nw')
-
-        # TODO: replace with a custodian
-<<<<<<< HEAD
-        nwc_exe = shlex.split('aprun -n 24 nwchem nwchem.nw')
-        subprocess.call(nwc_exe)
-=======
+        nwi.write_file('mol.nw')
 
         if 'nid' in socket.gethostname():  # hopper compute nodes
             # TODO: can base ncores on FW_submit.script
@@ -48,5 +42,4 @@
         job = NwchemJob(nwchem_cmd=nwc_exe)
         handler = NwchemErrorHandler()
         c = Custodian(handlers=[handler], jobs=[job])
-        c.run()
->>>>>>> 17c63e13
+        c.run()