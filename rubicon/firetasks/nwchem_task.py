--- conflicted
+++ resolved
@@ -5,18 +5,14 @@
 import socket
 import datetime
 import sys
-
 from fireworks.core.firework import FireTaskBase, FWAction
-from fireworks.core.jp_config import JPConfig
 from fireworks.utilities.fw_serializers import FWSerializable
 from pymatgen.io.nwchemio import NwInput
+
 from custodian.custodian import Custodian
 from custodian.nwchem.handlers import NwchemErrorHandler
 from custodian.nwchem.jobs import NwchemJob
-from fireworks.core.fw_config import FWConfig
-
 from rubicon.borg.hive import DeltaSCFNwChemToDbTaskDrone
-
 
 __author__ = 'Anubhav Jain'
 __copyright__ = 'Copyright 2013, The Materials Project'
@@ -94,11 +90,7 @@
                 database=db_creds['database'], user=db_creds['admin_user'],
                 password=db_creds['admin_password'],
                 collection=db_creds['collection'])
-<<<<<<< HEAD
-            t_id= drone.assimilate(os.path.abspath(os.path.join(os.getcwd(), "mol.nwout")))
-=======
             t_id = drone.assimilate(os.path.abspath(os.path.join(os.getcwd(), "mol.nwout")))
->>>>>>> a5c5170f
 
         if t_id:
             return FWAction(stored_data={'task_id': t_id})
